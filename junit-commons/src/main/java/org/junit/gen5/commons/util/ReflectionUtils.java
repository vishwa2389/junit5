--- conflicted
+++ resolved
@@ -64,34 +64,26 @@
 			handleException(ex);
 		}
 
-<<<<<<< HEAD
+		// Appeasing the compiler: this should hopefully never happen...
+		throw new IllegalStateException("Exception handling algorithm in ReflectionUtils is incomplete");
+	}
+
 	public static Object invokeMethod(Method method, Object target, Object... arguments)
 			throws IllegalAccessException, InvocationTargetException {
-=======
+
+		Preconditions.notNull(method, "method must not be null");
+		Preconditions.notNull(target, "target must not be null");
+
+		try {
+			makeAccessible(method);
+			return method.invoke(target, arguments);
+		}
+		catch (Exception ex) {
+			handleException(ex);
+		}
+
 		// Appeasing the compiler: this should hopefully never happen...
 		throw new IllegalStateException("Exception handling algorithm in ReflectionUtils is incomplete");
-	}
->>>>>>> 95ca112d
-
-	public static Object invokeMethod(Method method, Object target, Object... args) {
-		Preconditions.notNull(method, "method must not be null");
-		Preconditions.notNull(target, "target must not be null");
-
-		try {
-			makeAccessible(method);
-			return method.invoke(target, args);
-		}
-<<<<<<< HEAD
-
-		return method.invoke(target, arguments);
-=======
-		catch (Exception ex) {
-			handleException(ex);
-		}
-
-		// Appeasing the compiler: this should hopefully never happen...
-		throw new IllegalStateException("Exception handling algorithm in ReflectionUtils is incomplete");
->>>>>>> 95ca112d
 	}
 
 	public static Optional<Class<?>> loadClass(String name) {
